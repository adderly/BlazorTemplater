--- conflicted
+++ resolved
@@ -57,7 +57,6 @@
             .Render();
 ```
 
-<<<<<<< HEAD
 **Layouts** <small style="background-color: green; color:white; padding: 2px 4px">New!</small>
 
 If a top-level component has a `@layout` attribute it will be applied. Alternatively you can apply a template explicitly:
@@ -76,7 +75,8 @@
 }
 ```
 See [Layouts](docs/Layouts) for more information
-=======
+
+
 <details>
   <summary><code>MyComponent.razor</code></summary>
             
@@ -85,7 +85,6 @@
 <p>Use service: @MyService.SomeFunction()</p>
 ```
 </details>
->>>>>>> c900104c
 
 #### The 'kitchen sink'
 You can chain them all together in any order, provided `.Render()` is last:
